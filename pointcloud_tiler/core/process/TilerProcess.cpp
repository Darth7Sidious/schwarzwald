#include "TilerProcess.h"

#include <experimental/filesystem>

#include <rapidjson/document.h>
#include <rapidjson/filewritestream.h>
#include <rapidjson/prettywriter.h>
#include <rapidjson/stringbuffer.h>
#include <rapidjson/writer.h>

#include "Tiler.h"
#include "io/BinaryPersistence.h"
#include "io/Cesium3DTilesPersistence.h"
#include "io/EntwinePersistence.h"
#include "io/LASFile.h"
#include "io/LASPersistence.h"
#include "point_source/PointSource.h"
#include "util/Config.h"
#include "util/Stats.h"
#include "util/Transformation.h"
#include "util/stuff.h"

#include <debug/Journal.h>
#include <debug/ProgressReporter.h>
#include <debug/ThroughputCounter.h>
#include <terminal/stdout_helper.h>

#include <boost/format.hpp>
#include <chrono>
#include <fstream>
#include <iomanip>
#include <map>
#include <math.h>
#include <sstream>
#include <string>
#include <vector>

#include "io/TileSetWriter.h"

namespace rj = rapidjson;

constexpr auto PROCESS_COUNT = 1'000'000;

/// <summary>
/// Verify that output directory is valid
/// </summary>
static void
prepare_output_directory(const std::string& output_directory)
{
  if (fs::exists(output_directory)) {
    // TODO We could add a progress bar here!
    util::write_log("Output directory not empty, removing existing files\n");
    for (auto& entry : fs::directory_iterator{ output_directory }) {
<<<<<<< HEAD
      // A bit hacky, but we have to make sure that we don't delete the journal output folder
      if (global_config().is_journaling_enabled && entry == global_config().journal_directory) {
        // Remove only the contents of the journal output folder, so that we can run the tool
        // multiple times with the same output folder and don't get leave garbage
        for (auto& journal_entry : fs::directory_iterator{ entry }) {
          fs::remove_all(journal_entry);
        }
        continue;
      }

=======
>>>>>>> 82939006
      fs::remove_all(entry);
    }
  } else {
    util::write_log("Output directory does not exist, creating it\n");
    fs::create_directories(output_directory);
  }
}

static void
write_properties_json(const std::string& output_directory,
                      const AABB& bounds,
                      float root_spacing,
                      const PerformanceStats& perf)
{
  rj::Document document;
  document.SetObject();

  auto& alloc = document.GetAllocator();

  rj::Value source_props(rj::kObjectType);
  rj::Value perf_stats(rj::kObjectType);

  // Bounds
  {
    rj::Value bounds_min(rj::kArrayType);
    rj::Value bounds_max(rj::kArrayType);

    bounds_min.PushBack(bounds.min.x, alloc);
    bounds_min.PushBack(bounds.min.y, alloc);
    bounds_min.PushBack(bounds.min.z, alloc);

    bounds_max.PushBack(bounds.max.x, alloc);
    bounds_max.PushBack(bounds.max.y, alloc);
    bounds_max.PushBack(bounds.max.z, alloc);

    rj::Value bounds(rj::kObjectType);
    bounds.AddMember("min", bounds_min, alloc);
    bounds.AddMember("max", bounds_max, alloc);

    source_props.AddMember("bounds", bounds, alloc);
  }

  // Root spacing
  {
    source_props.AddMember("root_spacing", root_spacing, alloc);
  }

  // Point stats
  {
    source_props.AddMember("processed_points", perf.points_processed, alloc);
  }

  // Performance stats
  {
    perf_stats.AddMember("prepare_duration", perf.prepare_duration.count(), alloc);
    perf_stats.AddMember("indexing_duration", perf.indexing_duration.count(), alloc);
  }

  document.AddMember("source_properties", source_props, alloc);
  document.AddMember("performance_stats", perf_stats, alloc);

  struct Stream
  {
    std::ofstream of;

    explicit Stream(const std::string& filepath)
      : of{ filepath, std::ios::binary }
    {}

    typedef char Ch;
    void Put(Ch ch) { of.put(ch); }
    void Flush() {}
  };

  Stream fs{ output_directory + "/properties.json" };
  if (!fs.of.is_open()) {
    std::cerr << "Error writing properties.json file!" << std::endl;
    return;
  }

  rj::Writer<Stream> writer(fs);
  document.Accept(writer);
}

/**
 * Check if the given file exists. Depending on the IgnoreErrors flag, the file
 * is either ignored and the user is notified, or an exception is raised
 */
static bool
check_if_file_exists(const fs::path& file, util::IgnoreErrors errors_to_ignore)
{
  if (fs::exists(file))
    return true;

  if (errors_to_ignore & util::IgnoreErrors::MissingFiles) {
    std::cout << "Ignoring file " << file.string() << " because it does not exist!\n";
<<<<<<< HEAD
=======
    // util::write_log(
    //     (boost::format("Ignoring file %1% because it does not exist!") %
    //      file.filename())
    //         .str());
>>>>>>> 82939006
    return false;
  }

  const auto reason = (boost::format("Input file %1% does not exist!") % file.string()).str();
  throw std::runtime_error{ reason };
}

static bool
check_if_file_format_is_supported(const fs::path& file, util::IgnoreErrors errors_to_ignore)
{
  if (file_format_is_supported(file.extension()))
    return true;

  if (errors_to_ignore & util::IgnoreErrors::UnsupportedFileFormat) {
    std::cout << "Ignoring file " << file.string() << " because its file format ("
              << file.extension().string() << ") is not supported!\n";
<<<<<<< HEAD
=======
    // util::write_log(
    //     (boost::format(
    //          "Ignoring file %1% because its file format is not supported!") %
    //      file.filename())
    //         .str());
>>>>>>> 82939006
    return false;
  }

  const auto reason = (boost::format("File format %1% of input file %2% is not supported!") %
                       file.extension().string() % file.string())
                        .str();
  throw std::runtime_error{ reason };
}

TilerProcess::TilerProcess(Arguments const& args)
  : _args(args)
  , _ui(&_ui_state)
{}

void
TilerProcess::prepare()
{
  // if sources contains directories, use files inside the directory instead
  std::vector<fs::path> source_files;
  for (const auto& source : _args.sources) {
    if (!check_if_file_exists(source, _args.errors_to_ignore))
      continue;

    if (fs::is_directory(source)) {
      fs::recursive_directory_iterator directory_iter{ source };
      for (; directory_iter != fs::recursive_directory_iterator{}; directory_iter++) {
        const auto& dir_entry = directory_iter->path();
        if (!fs::is_regular_file(dir_entry))
          continue;

        source_files.push_back(dir_entry);
      }
    } else if (fs::is_regular_file(source)) {
      source_files.push_back(source);
    }
  }

  std::vector<fs::path> filtered_source_files;
  std::copy_if(std::begin(source_files),
               std::end(source_files),
               std::back_inserter(filtered_source_files),
               [this](const fs::path& file) {
                 return check_if_file_exists(file, _args.errors_to_ignore) &&
                        check_if_file_format_is_supported(file, _args.errors_to_ignore);
               });

  if (filtered_source_files.empty()) {
    throw std::runtime_error{ "No files found for processing" };
  }

  _args.sources = std::move(filtered_source_files);

  determine_input_and_output_attributes();

<<<<<<< HEAD
  const auto attributesDescription = print_attributes(_output_attributes);
=======
  const auto attributesDescription = print_attributes(_args.output_attributes);
>>>>>>> 82939006
  util::write_log(concat("Writing the following point attributes: ", attributesDescription, "\n"));

  prepare_output_directory(_args.output_directory);
}

void
TilerProcess::cleanUp()
{
  const auto temp_path = _args.output_directory.append("/temp");
  if (fs::exists(temp_path)) {
    fs::remove(temp_path);
  }
}

<<<<<<< HEAD
void
TilerProcess::determine_input_and_output_attributes()
{
  auto input_attributes = point_attributes_all();

  for (const auto& source : _args.sources) {
    open_point_file(source)
      .map([&input_attributes](const PointFile& point_file) {
        // Remove all attributes from 'attributes' that are NOT in the current
        // point file
        for (auto it = std::begin(input_attributes); it != std::end(input_attributes); ++it) {
          if (pc::has_attribute(point_file, *it))
            continue;
          it = input_attributes.erase(it);
        }
      })
      .or_else([this, source](const auto& err) {
        if (_args.errors_to_ignore & util::IgnoreErrors::InaccessibleFiles) {
          util::write_log((boost::format("warning: Ignoring file %1% while determining point "
                                         "attributes\ncaused by: %2%\n") %
=======
AABB
TilerProcess::calculateAABB(SRSTransformHelper const* srs_transform)
{
  AABB aabb;
  for (const auto& source : _args.sources) {
    open_point_file(source)
      .map([&aabb, srs_transform](const PointFile& point_file) {
        auto bounds = pc::get_bounds(point_file);

        if (srs_transform) {
          srs_transform->transformAABBsTo(TargetSRS::CesiumWorld, gsl::make_span(&bounds, 1));
        }

        aabb.update(bounds.min);
        aabb.update(bounds.max);
      })
      .or_else([this, source](const auto& err) {
        const auto error_flags =
          (util::IgnoreErrors::CorruptedFiles | util::IgnoreErrors::InaccessibleFiles);
        if (_args.errors_to_ignore & error_flags) {
          util::write_log((boost::format("warning: Ignoring file %1% in bounding box "
                                         "calculation\ncaused by: %2%\n") %
>>>>>>> 82939006
                           source.string() % err.what())
                            .str());
          return;
        }

<<<<<<< HEAD
        throw util::chain_error(err, "Determining the point attributes failed");
=======
        throw util::chain_error(err, "Calculating the point cloud bounding box failed");
>>>>>>> 82939006
      });
  }

  _input_attributes = std::move(input_attributes);

  // Output attributes are dependent on the attributes that the desired output
  // format supports, and on whether or not one of the input attributes should
  // be converted to RGB
  auto output_attributes = _input_attributes;
  // TODO 3D Tiles is the only format supporting RGB remapping at the moment
  if (_args.output_format == OutputFormat::CZM_3DTILES) {
    switch (_args.rgb_mapping) {
      case RGBMapping::FromIntensityLinear:
      case RGBMapping::FromIntensityLogarithmic:
        output_attributes.insert(PointAttribute::RGB);
        break;
      default:
        break;
    }
  }

  const auto supported_output_attributes =
    supported_output_attributes_for_format(_args.output_format);
  PointAttributes supported_attributes, unsupported_attributes;
  std::for_each(std::begin(output_attributes),
                std::end(output_attributes),
                [&supported_output_attributes, &supported_attributes, &unsupported_attributes](
                  PointAttribute attribute) {
                  const auto is_supported = supported_output_attributes.find(attribute) !=
                                            std::end(supported_output_attributes);
                  if (is_supported) {
                    supported_attributes.insert(attribute);
                  } else {
                    unsupported_attributes.insert(attribute);
                  }
                });

  if (!unsupported_attributes.empty()) {
    const auto format_name = util::to_string(_args.output_format);
    util::write_log((boost::format("warning: Not all point attributes in the input files are "
                                   "supported when using output "
                                   "format %1%. Input files have attributes %2%, %3% only "
                                   "supports attributes %4%, so "
                                   "attributes %5% will be ignored!\n") %
                     format_name % print_attributes(_input_attributes) % format_name %
                     print_attributes(supported_output_attributes) %
                     print_attributes(unsupported_attributes))
                      .str());

    // Remove unsupported attributes from _input_attributes
    for (auto unsupported_attribute : unsupported_attributes) {
      _input_attributes.erase(unsupported_attribute);
    }
  }

  _output_attributes = std::move(supported_attributes);
}

<<<<<<< HEAD
DatasetMetadata
TilerProcess::calculate_dataset_metadata(const SRSTransformHelper* srs_transform)
{
  DatasetMetadata dataset_metadata;

  for (const auto& source : _args.sources) {
    open_point_file(source)
      .map([&dataset_metadata, srs_transform, &source](const PointFile& point_file) {
        auto bounds = pc::get_bounds(point_file);
        auto point_count = pc::get_point_count(point_file);

        if (srs_transform) {
          srs_transform->transformAABBsTo(TargetSRS::CesiumWorld, gsl::make_span(&bounds, 1));
        }

        dataset_metadata.add_file_metadata(source, point_count, bounds);
      })
      .or_else([this, source](const auto& err) {
        if (_args.errors_to_ignore & util::IgnoreErrors::InaccessibleFiles) {
          util::write_log(
            (boost::format(
               "warning: Ignoring file %1% while calculating dataset metadata\ncaused by: %2%\n") %
             source.string() % err.what())
              .str());
          return;
        }

        throw util::chain_error(err, "Calculating dataset metadata failed");
=======
size_t
TilerProcess::get_total_points_count() const
{
  size_t total_count = 0;
  for (auto& source : _args.sources) {
    open_point_file(source)
      .map([&total_count](const PointFile& point_file) {
        total_count += pc::get_point_count(point_file);
      })
      .or_else([this, source](const auto& err) {
        const auto error_flags =
          (util::IgnoreErrors::CorruptedFiles | util::IgnoreErrors::InaccessibleFiles);
        if (_args.errors_to_ignore & error_flags) {
          util::write_log((boost::format("warning: Ignoring file %1% while counting "
                                         "total number of points\n\tcaused by: %2%\n") %
                           source.string() % err.what())
                            .str());
          return;
        }

        throw util::chain_error(err, "Calculating the total number of points failed");
>>>>>>> 82939006
      });
  }

  return dataset_metadata;
}

<<<<<<< HEAD
std::variant<FixedThreadCount, AdaptiveThreadCount>
TilerProcess::calculate_actual_thread_counts(const DatasetMetadata& dataset_metadata) const
{
  if (std::holds_alternative<AdaptiveThreadCount>(_args.thread_config)) {
    return _args.thread_config;
  }

  const auto& fixed_thread_config_before_adjustment =
    std::get<FixedThreadCount>(_args.thread_config);

  FixedThreadCount fixed_thread_count;
  fixed_thread_count.num_threads_for_reading =
    fixed_thread_config_before_adjustment.num_threads_for_reading;
  fixed_thread_count.num_threads_for_indexing =
    fixed_thread_config_before_adjustment.num_threads_for_indexing;

  // We can never have more reading threads than we have files! If we have less files than the
  // requested number of reading threads, we move the excess reading threads over to indexing
  const auto num_files = gsl::narrow<uint32_t>(dataset_metadata.get_all_files_metadata().size());
  if (num_files < fixed_thread_config_before_adjustment.num_threads_for_reading) {
    const auto diff = fixed_thread_config_before_adjustment.num_threads_for_reading - num_files;
    fixed_thread_count.num_threads_for_reading = num_files;
    fixed_thread_count.num_threads_for_indexing += diff;

    std::cout << "Requested " << fixed_thread_config_before_adjustment.num_threads_for_reading
              << " threads for reading points but there are only " << num_files
              << " files to read from. Using " << fixed_thread_count.num_threads_for_reading
              << " threads for reading and " << fixed_thread_count.num_threads_for_indexing
              << " threads for indexing instead!\n";
  } else {
    std::cout << "Using " << fixed_thread_count.num_threads_for_reading << " threads for reading\n";
    std::cout << "Using " << fixed_thread_count.num_threads_for_indexing
              << " threads for indexing\n";
=======
void
TilerProcess::check_for_missing_point_attributes(const PointAttributes& required_attributes) const
{
  for (auto& source : _args.sources) {
    open_point_file(source)
      .map([this, &source, &required_attributes](const PointFile& point_file) {
        PointAttributes missing_attributes;
        if (pc::has_all_attributes(
              point_file,
              required_attributes,
              std::inserter(missing_attributes, std::end(missing_attributes)))) {
          return;
        }

        const std::string attribute_label =
          (missing_attributes.size() > 1) ? "attributes" : "attribute";

        if (_args.errors_to_ignore & util::IgnoreErrors::MissingPointAttributes) {
          util::write_log((boost::format("warning: Missing %1% %2% in file %3%\n") %
                           attribute_label % print_attributes(missing_attributes) % source.string())
                            .str());
          return;
        }

        throw std::runtime_error{ (boost::format("Missing %1% %2% in file %3%") % attribute_label %
                                   print_attributes(missing_attributes) % source.string())
                                    .str() };
      })
      .or_else([this, source](const auto& err) {
        const auto error_flags =
          (util::IgnoreErrors::CorruptedFiles | util::IgnoreErrors::InaccessibleFiles);
        if (_args.errors_to_ignore & error_flags) {
          util::write_log((boost::format("warning: Ignoring file %1% while checking for missing "
                                         "attributes in source files\n\tcaused by: %2%\n") %
                           source.string() % err.what())
                            .str());
          return;
        }

        throw util::chain_error(err,
                                "Checking for missing point attributes in source files failed");
      });
>>>>>>> 82939006
  }

  return { fixed_thread_count };
}

void
<<<<<<< HEAD
TilerProcess::check_for_missing_point_attributes(const PointAttributes& required_attributes) const
{
  // TODO Rework this method once the attribute rework is done and we support
  // custom schemas
=======
TilerProcess::run()
{
  const auto prepare_start = std::chrono::high_resolution_clock::now();
>>>>>>> 82939006

  for (auto& source : _args.sources) {
    open_point_file(source)
      .map([this, &source, &required_attributes](const PointFile& point_file) {
        PointAttributes missing_attributes;
        if (pc::has_all_attributes(
              point_file,
              required_attributes,
              std::inserter(missing_attributes, std::end(missing_attributes)))) {
          return;
        }

        const std::string attribute_label =
          (missing_attributes.size() > 1) ? "attributes" : "attribute";

        if (_args.errors_to_ignore & util::IgnoreErrors::MissingPointAttributes) {
          util::write_log((boost::format("warning: Missing %1% %2% in file %3%\n") %
                           attribute_label % print_attributes(missing_attributes) % source.string())
                            .str());
          return;
        }

<<<<<<< HEAD
        throw std::runtime_error{ (boost::format("Missing %1% %2% in file %3%") % attribute_label %
                                   print_attributes(missing_attributes) % source.string())
                                    .str() };
      })
      .or_else([this, source](const auto& err) {
        if (_args.errors_to_ignore & util::IgnoreErrors::InaccessibleFiles) {
          util::write_log((boost::format("warning: Ignoring file %1% while checking for missing "
                                         "attributes in source files\n\tcaused by: %2%\n") %
                           source.string() % err.what())
                            .str());
          return;
        }

        throw util::chain_error(err,
                                "Checking for missing point attributes in source files failed");
      });
=======
  if (!total_points_count) {
    throw std::runtime_error{ "Found no points to process" };
>>>>>>> 82939006
  }
}

SamplingStrategy
TilerProcess::make_sampling_strategy() const
{
  if (_args.sampling_strategy == "RANDOM_GRID")
    return RandomSortedGridSampling{ _args.max_points_per_node };
  if (_args.sampling_strategy == "GRID_CENTER")
    return GridCenterSampling{ _args.max_points_per_node };
  if (_args.sampling_strategy == "MIN_DISTANCE")
    return PoissonDiskSampling{ _args.max_points_per_node };
  if (_args.sampling_strategy == "MIN_DISTANCE_FAST")
    return AdaptivePoissonDiskSampling{ _args.max_points_per_node, [](int32_t node_level) -> float {
                                         if (node_level < 0)
                                           return 0.25f;
                                         if (node_level < 1)
                                           return 0.5f;
                                         return 1.f;
                                       } };
  throw std::invalid_argument{
    (boost::format("Unrecognized sampling strategy %1%") % _args.sampling_strategy).str()
  };
}

Tiler
TilerProcess::make_tiler(bool shift_points_to_center,
                         uint32_t max_depth,
                         std::variant<FixedThreadCount, AdaptiveThreadCount> thread_count,
                         SRSTransformHelper const* srs_transform,
                         DatasetMetadata dataset_metadata,
                         SamplingStrategy sampling_strategy,
                         ProgressReporter* progress_reporter,
                         PointsPersistence& persistence) const
{
  TilerMetaParameters tiler_meta_parameters;
  tiler_meta_parameters.spacing_at_root = _args.spacing;
  tiler_meta_parameters.max_depth = max_depth;
  tiler_meta_parameters.max_points_per_node = _args.max_points_per_node;
  tiler_meta_parameters.internal_cache_size = _args.internal_cache_size;
  tiler_meta_parameters.tiling_strategy = _args.tiling_strategy;
  tiler_meta_parameters.batch_read_size = _args.max_batch_read_size;
  tiler_meta_parameters.shift_points_to_origin = shift_points_to_center;
  tiler_meta_parameters.thread_count = thread_count;

  MultiReaderPointSource point_source{ _args.sources, _args.errors_to_ignore };
  point_source.add_transformation(
    [this,
     srs_transform,
     cubic_bounds = dataset_metadata.total_bounds_cubic(),
     shift_points_to_center](util::Range<PointBuffer::PointIterator> points) {
      srs_transform->transformPointsTo(TargetSRS::CesiumWorld, points);

      // 3D Tiles is not strictly lossless as it stores 32-bit floating point
      // values instead of 64-bit. We shift all points to the center of the
      // bounding box of the full point-cloud and truncate the values to
      // 32-bit to get the maximum precision while at the same time
      // guaranteeing lossless persistence
      if (shift_points_to_center) {
        for (auto point_ref : points) {
          auto& position = point_ref.position();
          position -= cubic_bounds.getCenter();
          position.x = static_cast<float>(position.x);
          position.y = static_cast<float>(position.y);
          position.z = static_cast<float>(position.z);
        }
      }
    });

  return { std::move(dataset_metadata), tiler_meta_parameters,   sampling_strategy,
           progress_reporter,           std::move(point_source), persistence,
           _input_attributes,           _args.output_directory };
}

void
TilerProcess::run()
{
  const auto prepare_start = std::chrono::high_resolution_clock::now();

  prepare();

  std::unique_ptr<SRSTransformHelper> srs_transform;
  if (_args.source_projection) {
    srs_transform = std::make_unique<Proj4Transform>(*_args.source_projection);
  } else {
    srs_transform = std::make_unique<IdentityTransform>();
  }

  auto dataset_metadata = calculate_dataset_metadata(srs_transform.get());

  const auto total_points_count = dataset_metadata.total_points_count();
  const auto cubic_bounds = dataset_metadata.total_bounds_cubic();
  if (!total_points_count) {
    throw std::runtime_error{ "Found no points to process" };
  }

  util::write_log(concat("Total points: ", total_points_count, "\n"));

  util::write_log(concat("Bounds:\n", dataset_metadata.total_bounds_tight(), "\n"));
  util::write_log(concat("Bounds (cubic):\n", dataset_metadata.total_bounds_cubic(), "\n"));

  if (_args.diagonal_fraction != 0) {
<<<<<<< HEAD
    _args.spacing =
      (float)(dataset_metadata.total_bounds_cubic().extent().length() / _args.diagonal_fraction);
    util::write_log(concat("Spacing calculated from diagonal: ", _args.spacing, "\n"));
  }

  auto thread_counts = calculate_actual_thread_counts(dataset_metadata);
=======
    _args.spacing = (float)(aabb.extent().length() / _args.diagonal_fraction);
    util::write_log(concat("Spacing calculated from diagonal: ", _args.spacing, "\n"));
  }

  const auto local_bounds = AABB{ aabb.min - aabb.getCenter(), aabb.max - aabb.getCenter() };
>>>>>>> 82939006

  auto& progress_reporter = _ui_state.get_progress_reporter();
  progress_reporter.register_progress_counter<size_t>(progress::LOADING, total_points_count);
  progress_reporter.register_progress_counter<size_t>(progress::INDEXING, total_points_count);

<<<<<<< HEAD
  auto persistence = make_persistence(_args.output_format,
                                      _args.output_directory,
                                      _input_attributes,
                                      _output_attributes,
                                      _args.rgb_mapping,
                                      _args.spacing,
                                      dataset_metadata.total_bounds_cubic());

  const auto shift_points_to_center = (_args.output_format == OutputFormat::CZM_3DTILES);
=======
  auto persistence = [&]() -> PointsPersistence {
    switch (_args.output_format) {
      case OutputFormat::BIN:
        return PointsPersistence{ BinaryPersistence{ _args.output_directory,
                                                     _args.output_attributes,
                                                     _args.use_compression ? Compressed::Yes
                                                                           : Compressed::No } };
      case OutputFormat::CZM_3DTILES:
        return PointsPersistence{ Cesium3DTilesPersistence{
          _args.output_directory, _args.output_attributes, _args.spacing, aabb.getCenter() } };
      default:
        throw std::invalid_argument{ "Unrecognized output format!" };
    }
  }();
>>>>>>> 82939006

  const auto max_depth =
    (_args.max_depth <= 0)
      ? (100u)
      : static_cast<uint32_t>(_args.max_depth); // TODO max_depth parameter with uint32_t max
                                                // results in only root level being created...

  util::write_log(concat("Using ", _args.sampling_strategy, " sampling\n"));
<<<<<<< HEAD
  auto sampling_strategy = make_sampling_strategy();

  auto tiler = make_tiler(shift_points_to_center,
                          max_depth,
                          thread_counts,
                          srs_transform.get(),
                          std::move(dataset_metadata),
                          std::move(sampling_strategy),
                          &progress_reporter,
                          persistence);
=======
  auto sampling_strategy = [&]() -> SamplingStrategy {
    if (_args.sampling_strategy == "RANDOM_GRID")
      return RandomSortedGridSampling{ _args.max_points_per_node };
    if (_args.sampling_strategy == "GRID_CENTER")
      return GridCenterSampling{ _args.max_points_per_node };
    if (_args.sampling_strategy == "MIN_DISTANCE")
      return PoissonDiskSampling{ _args.max_points_per_node };
    if (_args.sampling_strategy == "MIN_DISTANCE_FAST")
      return AdaptivePoissonDiskSampling{ _args.max_points_per_node,
                                          [](int32_t node_level) -> float {
                                            if (node_level < 0)
                                              return 0.25f;
                                            if (node_level < 1)
                                              return 0.5f;
                                            return 1.f;
                                          } };
    throw std::invalid_argument{
      (boost::format("Unrecognized sampling strategy %1%") % _args.sampling_strategy).str()
    };
  }();

  TilerMetaParameters tiler_meta_parameters;
  tiler_meta_parameters.spacing_at_root = _args.spacing;
  tiler_meta_parameters.max_depth = max_depth;
  tiler_meta_parameters.max_points_per_node = _args.max_points_per_node;
  tiler_meta_parameters.internal_cache_size = _args.internal_cache_size;

  Tiler tiler{ (_args.output_format == OutputFormat::CZM_3DTILES) ? local_bounds : aabb,
               tiler_meta_parameters,
               sampling_strategy,
               &progress_reporter,
               persistence,
               _args.output_directory };
>>>>>>> 82939006

  TerminalUIAsyncRenderer ui_renderer{ _ui };

  const auto prepare_end = std::chrono::high_resolution_clock::now();
  const auto prepare_duration =
    std::chrono::duration_cast<std::chrono::milliseconds>(prepare_end - prepare_start);

  const auto indexing_start = std::chrono::high_resolution_clock::now();

<<<<<<< HEAD
  const auto num_processed_points = tiler.run();
=======
  PointSource point_source{ _args.sources, _args.errors_to_ignore };
  std::optional<PointBuffer> points;

  point_source.add_transformation([this, &srs_transform, &aabb](PointBuffer& points) {
    srs_transform->transformPositionsTo(TargetSRS::CesiumWorld, gsl::make_span(points.positions()));

    // 3D Tiles is not strictly lossless as it stores 32-bit floating point
    // values instead of 64-bit. We shift all points to the center of the
    // bounding box of the full point-cloud and truncate the values to
    // 32-bit to get the maximum precision while at the same time
    // guaranteeing lossless persistence
    if (_args.output_format == OutputFormat::CZM_3DTILES) {
      for (auto& position : points.positions()) {
        position -= aabb.getCenter();
        position.x = static_cast<float>(position.x);
        position.y = static_cast<float>(position.y);
        position.z = static_cast<float>(position.z);
      }
    }
  });

  while (points = point_source.read_next(_args.max_batch_read_size, _args.output_attributes)) {
    tiler.cache(*points);
    if (tiler.needs_indexing()) {
      tiler.index();
    }
  }

  tiler.index();
  tiler.close();
>>>>>>> 82939006

  const auto indexing_end = std::chrono::high_resolution_clock::now();
  const auto indexing_duration =
    std::chrono::duration_cast<std::chrono::milliseconds>(indexing_end - indexing_start);

  PerformanceStats stats;
  stats.prepare_duration = prepare_duration;
  stats.indexing_duration = indexing_duration;
  stats.points_processed = total_points_count;

  write_properties_json(_args.output_directory, cubic_bounds, _args.spacing, stats);

  if (_args.output_format == OutputFormat::ENTWINE_LAS ||
      _args.output_format == OutputFormat::ENTWINE_LAZ) {
    EptJson ept_json;
    ept_json.bounds = cubic_bounds;
    ept_json.conforming_bounds = cubic_bounds;
    ept_json.data_type =
      (_args.output_format == OutputFormat::ENTWINE_LAZ) ? EntwineFormat::LAZ : EntwineFormat::LAS;
    ept_json.hierarchy_type = "json";
    ept_json.points = num_processed_points;
    ept_json.schema = point_attributes_to_ept_schema(_output_attributes);
    ept_json.span = _args.spacing;
    // ept_json.srs = ...;
    ept_json.version = "1.0.0";
    write_ept_json(_args.output_directory / "ept.json", ept_json);
  }

  const auto total_indexed_count = progress_reporter.get_progress<size_t>(progress::INDEXING);
  const auto dropped_points_count = total_points_count - total_indexed_count;

  if (dropped_points_count) {
    util::write_log((boost::format("Tiler finished with warnings - Indexed %1% out of %2% "
                                   "points (%3% points could not be indexed)") %
                     total_indexed_count % total_points_count % dropped_points_count)
                      .str());
  } else {
    util::write_log(
      (boost::format("Tiler finished - Indexed %1% points") % total_indexed_count).str());
  }
}<|MERGE_RESOLUTION|>--- conflicted
+++ resolved
@@ -51,7 +51,6 @@
     // TODO We could add a progress bar here!
     util::write_log("Output directory not empty, removing existing files\n");
     for (auto& entry : fs::directory_iterator{ output_directory }) {
-<<<<<<< HEAD
       // A bit hacky, but we have to make sure that we don't delete the journal output folder
       if (global_config().is_journaling_enabled && entry == global_config().journal_directory) {
         // Remove only the contents of the journal output folder, so that we can run the tool
@@ -62,8 +61,6 @@
         continue;
       }
 
-=======
->>>>>>> 82939006
       fs::remove_all(entry);
     }
   } else {
@@ -160,13 +157,10 @@
 
   if (errors_to_ignore & util::IgnoreErrors::MissingFiles) {
     std::cout << "Ignoring file " << file.string() << " because it does not exist!\n";
-<<<<<<< HEAD
-=======
     // util::write_log(
     //     (boost::format("Ignoring file %1% because it does not exist!") %
     //      file.filename())
     //         .str());
->>>>>>> 82939006
     return false;
   }
 
@@ -183,14 +177,6 @@
   if (errors_to_ignore & util::IgnoreErrors::UnsupportedFileFormat) {
     std::cout << "Ignoring file " << file.string() << " because its file format ("
               << file.extension().string() << ") is not supported!\n";
-<<<<<<< HEAD
-=======
-    // util::write_log(
-    //     (boost::format(
-    //          "Ignoring file %1% because its file format is not supported!") %
-    //      file.filename())
-    //         .str());
->>>>>>> 82939006
     return false;
   }
 
@@ -245,11 +231,7 @@
 
   determine_input_and_output_attributes();
 
-<<<<<<< HEAD
   const auto attributesDescription = print_attributes(_output_attributes);
-=======
-  const auto attributesDescription = print_attributes(_args.output_attributes);
->>>>>>> 82939006
   util::write_log(concat("Writing the following point attributes: ", attributesDescription, "\n"));
 
   prepare_output_directory(_args.output_directory);
@@ -264,7 +246,6 @@
   }
 }
 
-<<<<<<< HEAD
 void
 TilerProcess::determine_input_and_output_attributes()
 {
@@ -285,42 +266,15 @@
         if (_args.errors_to_ignore & util::IgnoreErrors::InaccessibleFiles) {
           util::write_log((boost::format("warning: Ignoring file %1% while determining point "
                                          "attributes\ncaused by: %2%\n") %
-=======
-AABB
-TilerProcess::calculateAABB(SRSTransformHelper const* srs_transform)
-{
-  AABB aabb;
-  for (const auto& source : _args.sources) {
-    open_point_file(source)
-      .map([&aabb, srs_transform](const PointFile& point_file) {
-        auto bounds = pc::get_bounds(point_file);
-
-        if (srs_transform) {
-          srs_transform->transformAABBsTo(TargetSRS::CesiumWorld, gsl::make_span(&bounds, 1));
-        }
-
-        aabb.update(bounds.min);
-        aabb.update(bounds.max);
-      })
-      .or_else([this, source](const auto& err) {
-        const auto error_flags =
-          (util::IgnoreErrors::CorruptedFiles | util::IgnoreErrors::InaccessibleFiles);
-        if (_args.errors_to_ignore & error_flags) {
-          util::write_log((boost::format("warning: Ignoring file %1% in bounding box "
-                                         "calculation\ncaused by: %2%\n") %
->>>>>>> 82939006
-                           source.string() % err.what())
+source.string() % err.what())
                             .str());
           return;
         }
 
-<<<<<<< HEAD
-        throw util::chain_error(err, "Determining the point attributes failed");
-=======
-        throw util::chain_error(err, "Calculating the point cloud bounding box failed");
->>>>>>> 82939006
+                                                 throw util::chain_error(err, "Determining the point attributes failed");
       });
   }
+
 
   _input_attributes = std::move(input_attributes);
 
@@ -377,7 +331,7 @@
   _output_attributes = std::move(supported_attributes);
 }
 
-<<<<<<< HEAD
+
 DatasetMetadata
 TilerProcess::calculate_dataset_metadata(const SRSTransformHelper* srs_transform)
 {
@@ -406,36 +360,12 @@
         }
 
         throw util::chain_error(err, "Calculating dataset metadata failed");
-=======
-size_t
-TilerProcess::get_total_points_count() const
-{
-  size_t total_count = 0;
-  for (auto& source : _args.sources) {
-    open_point_file(source)
-      .map([&total_count](const PointFile& point_file) {
-        total_count += pc::get_point_count(point_file);
-      })
-      .or_else([this, source](const auto& err) {
-        const auto error_flags =
-          (util::IgnoreErrors::CorruptedFiles | util::IgnoreErrors::InaccessibleFiles);
-        if (_args.errors_to_ignore & error_flags) {
-          util::write_log((boost::format("warning: Ignoring file %1% while counting "
-                                         "total number of points\n\tcaused by: %2%\n") %
-                           source.string() % err.what())
-                            .str());
-          return;
-        }
-
-        throw util::chain_error(err, "Calculating the total number of points failed");
->>>>>>> 82939006
       });
   }
 
   return dataset_metadata;
 }
 
-<<<<<<< HEAD
 std::variant<FixedThreadCount, AdaptiveThreadCount>
 TilerProcess::calculate_actual_thread_counts(const DatasetMetadata& dataset_metadata) const
 {
@@ -469,10 +399,17 @@
     std::cout << "Using " << fixed_thread_count.num_threads_for_reading << " threads for reading\n";
     std::cout << "Using " << fixed_thread_count.num_threads_for_indexing
               << " threads for indexing\n";
-=======
+  }
+
+  return { fixed_thread_count };
+}
+
 void
 TilerProcess::check_for_missing_point_attributes(const PointAttributes& required_attributes) const
 {
+  // TODO Rework this method once the attribute rework is done and we support
+  // custom schemas
+
   for (auto& source : _args.sources) {
     open_point_file(source)
       .map([this, &source, &required_attributes](const PointFile& point_file) {
@@ -494,64 +431,6 @@
           return;
         }
 
-        throw std::runtime_error{ (boost::format("Missing %1% %2% in file %3%") % attribute_label %
-                                   print_attributes(missing_attributes) % source.string())
-                                    .str() };
-      })
-      .or_else([this, source](const auto& err) {
-        const auto error_flags =
-          (util::IgnoreErrors::CorruptedFiles | util::IgnoreErrors::InaccessibleFiles);
-        if (_args.errors_to_ignore & error_flags) {
-          util::write_log((boost::format("warning: Ignoring file %1% while checking for missing "
-                                         "attributes in source files\n\tcaused by: %2%\n") %
-                           source.string() % err.what())
-                            .str());
-          return;
-        }
-
-        throw util::chain_error(err,
-                                "Checking for missing point attributes in source files failed");
-      });
->>>>>>> 82939006
-  }
-
-  return { fixed_thread_count };
-}
-
-void
-<<<<<<< HEAD
-TilerProcess::check_for_missing_point_attributes(const PointAttributes& required_attributes) const
-{
-  // TODO Rework this method once the attribute rework is done and we support
-  // custom schemas
-=======
-TilerProcess::run()
-{
-  const auto prepare_start = std::chrono::high_resolution_clock::now();
->>>>>>> 82939006
-
-  for (auto& source : _args.sources) {
-    open_point_file(source)
-      .map([this, &source, &required_attributes](const PointFile& point_file) {
-        PointAttributes missing_attributes;
-        if (pc::has_all_attributes(
-              point_file,
-              required_attributes,
-              std::inserter(missing_attributes, std::end(missing_attributes)))) {
-          return;
-        }
-
-        const std::string attribute_label =
-          (missing_attributes.size() > 1) ? "attributes" : "attribute";
-
-        if (_args.errors_to_ignore & util::IgnoreErrors::MissingPointAttributes) {
-          util::write_log((boost::format("warning: Missing %1% %2% in file %3%\n") %
-                           attribute_label % print_attributes(missing_attributes) % source.string())
-                            .str());
-          return;
-        }
-
-<<<<<<< HEAD
         throw std::runtime_error{ (boost::format("Missing %1% %2% in file %3%") % attribute_label %
                                    print_attributes(missing_attributes) % source.string())
                                     .str() };
@@ -568,10 +447,6 @@
         throw util::chain_error(err,
                                 "Checking for missing point attributes in source files failed");
       });
-=======
-  if (!total_points_count) {
-    throw std::runtime_error{ "Found no points to process" };
->>>>>>> 82939006
   }
 }
 
@@ -674,26 +549,17 @@
   util::write_log(concat("Bounds (cubic):\n", dataset_metadata.total_bounds_cubic(), "\n"));
 
   if (_args.diagonal_fraction != 0) {
-<<<<<<< HEAD
     _args.spacing =
       (float)(dataset_metadata.total_bounds_cubic().extent().length() / _args.diagonal_fraction);
     util::write_log(concat("Spacing calculated from diagonal: ", _args.spacing, "\n"));
   }
 
   auto thread_counts = calculate_actual_thread_counts(dataset_metadata);
-=======
-    _args.spacing = (float)(aabb.extent().length() / _args.diagonal_fraction);
-    util::write_log(concat("Spacing calculated from diagonal: ", _args.spacing, "\n"));
-  }
-
-  const auto local_bounds = AABB{ aabb.min - aabb.getCenter(), aabb.max - aabb.getCenter() };
->>>>>>> 82939006
 
   auto& progress_reporter = _ui_state.get_progress_reporter();
   progress_reporter.register_progress_counter<size_t>(progress::LOADING, total_points_count);
   progress_reporter.register_progress_counter<size_t>(progress::INDEXING, total_points_count);
 
-<<<<<<< HEAD
   auto persistence = make_persistence(_args.output_format,
                                       _args.output_directory,
                                       _input_attributes,
@@ -701,33 +567,15 @@
                                       _args.rgb_mapping,
                                       _args.spacing,
                                       dataset_metadata.total_bounds_cubic());
-
   const auto shift_points_to_center = (_args.output_format == OutputFormat::CZM_3DTILES);
-=======
-  auto persistence = [&]() -> PointsPersistence {
-    switch (_args.output_format) {
-      case OutputFormat::BIN:
-        return PointsPersistence{ BinaryPersistence{ _args.output_directory,
-                                                     _args.output_attributes,
-                                                     _args.use_compression ? Compressed::Yes
-                                                                           : Compressed::No } };
-      case OutputFormat::CZM_3DTILES:
-        return PointsPersistence{ Cesium3DTilesPersistence{
-          _args.output_directory, _args.output_attributes, _args.spacing, aabb.getCenter() } };
-      default:
-        throw std::invalid_argument{ "Unrecognized output format!" };
-    }
-  }();
->>>>>>> 82939006
-
-  const auto max_depth =
+
+const auto max_depth =
     (_args.max_depth <= 0)
       ? (100u)
       : static_cast<uint32_t>(_args.max_depth); // TODO max_depth parameter with uint32_t max
                                                 // results in only root level being created...
 
   util::write_log(concat("Using ", _args.sampling_strategy, " sampling\n"));
-<<<<<<< HEAD
   auto sampling_strategy = make_sampling_strategy();
 
   auto tiler = make_tiler(shift_points_to_center,
@@ -738,41 +586,6 @@
                           std::move(sampling_strategy),
                           &progress_reporter,
                           persistence);
-=======
-  auto sampling_strategy = [&]() -> SamplingStrategy {
-    if (_args.sampling_strategy == "RANDOM_GRID")
-      return RandomSortedGridSampling{ _args.max_points_per_node };
-    if (_args.sampling_strategy == "GRID_CENTER")
-      return GridCenterSampling{ _args.max_points_per_node };
-    if (_args.sampling_strategy == "MIN_DISTANCE")
-      return PoissonDiskSampling{ _args.max_points_per_node };
-    if (_args.sampling_strategy == "MIN_DISTANCE_FAST")
-      return AdaptivePoissonDiskSampling{ _args.max_points_per_node,
-                                          [](int32_t node_level) -> float {
-                                            if (node_level < 0)
-                                              return 0.25f;
-                                            if (node_level < 1)
-                                              return 0.5f;
-                                            return 1.f;
-                                          } };
-    throw std::invalid_argument{
-      (boost::format("Unrecognized sampling strategy %1%") % _args.sampling_strategy).str()
-    };
-  }();
-
-  TilerMetaParameters tiler_meta_parameters;
-  tiler_meta_parameters.spacing_at_root = _args.spacing;
-  tiler_meta_parameters.max_depth = max_depth;
-  tiler_meta_parameters.max_points_per_node = _args.max_points_per_node;
-  tiler_meta_parameters.internal_cache_size = _args.internal_cache_size;
-
-  Tiler tiler{ (_args.output_format == OutputFormat::CZM_3DTILES) ? local_bounds : aabb,
-               tiler_meta_parameters,
-               sampling_strategy,
-               &progress_reporter,
-               persistence,
-               _args.output_directory };
->>>>>>> 82939006
 
   TerminalUIAsyncRenderer ui_renderer{ _ui };
 
@@ -782,40 +595,7 @@
 
   const auto indexing_start = std::chrono::high_resolution_clock::now();
 
-<<<<<<< HEAD
   const auto num_processed_points = tiler.run();
-=======
-  PointSource point_source{ _args.sources, _args.errors_to_ignore };
-  std::optional<PointBuffer> points;
-
-  point_source.add_transformation([this, &srs_transform, &aabb](PointBuffer& points) {
-    srs_transform->transformPositionsTo(TargetSRS::CesiumWorld, gsl::make_span(points.positions()));
-
-    // 3D Tiles is not strictly lossless as it stores 32-bit floating point
-    // values instead of 64-bit. We shift all points to the center of the
-    // bounding box of the full point-cloud and truncate the values to
-    // 32-bit to get the maximum precision while at the same time
-    // guaranteeing lossless persistence
-    if (_args.output_format == OutputFormat::CZM_3DTILES) {
-      for (auto& position : points.positions()) {
-        position -= aabb.getCenter();
-        position.x = static_cast<float>(position.x);
-        position.y = static_cast<float>(position.y);
-        position.z = static_cast<float>(position.z);
-      }
-    }
-  });
-
-  while (points = point_source.read_next(_args.max_batch_read_size, _args.output_attributes)) {
-    tiler.cache(*points);
-    if (tiler.needs_indexing()) {
-      tiler.index();
-    }
-  }
-
-  tiler.index();
-  tiler.close();
->>>>>>> 82939006
 
   const auto indexing_end = std::chrono::high_resolution_clock::now();
   const auto indexing_duration =
